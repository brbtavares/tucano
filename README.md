<<<<<<< HEAD
# 🇧🇷 Tucano - Framework de Trading Algorítmico para B3 (anteriormente Toucan)
=======
# 🇧🇷 Tucano - Framework de Trading Algorítmico para B3
>>>>>>> bcc4f4b4

[![Rust Version](https://img.shields.io/badge/rust-1.75+-orange.svg)](https://www.rust-lang.org)
[![CI](https://github.com/brbtavares/tucano/actions/workflows/ci.yml/badge.svg)](https://github.com/brbtavares/tucano/actions)
[![License: MIT](https://img.shields.io/badge/license-MIT-blue.svg)](LICENSE)
[![B3](https://img.shields.io/badge/exchange-B3-green.svg)](http://www.b3.com.br)

<<<<<<< HEAD
Framework moderno de trading algorítmico desenvolvido em Rust, especializado no mercado brasileiro (B3). Rebranding: Toucan → Tucano.
=======
Framework moderno de trading algorítmico em Rust para o mercado brasileiro (B3). Foco em performance, clareza de arquitetura e extensibilidade.
>>>>>>> bcc4f4b4

## 🎯 Características Principais

- **🧠 Engine Unificado**: Mesmo código para backtest e execução (real ou simulada) ao vivo
- **🇧🇷 Mercado Brasileiro**: Integração nativa com B3 já implementada via ProfitDLL
- **⚡ Alta Performance**: Desenvolvido em Rust para máxima eficiência
- **🛡️ Type Safety**: Sistema de tipos que previne erros em tempo de compilação
- **🔄 Modular**: Arquitetura extensível e componentes reutilizáveis

<<<<<<< HEAD
## 🏗️ Arquitetura do Sistema

```
tucano/  # diretório original "toucan/" permanece até renomear repo
├── 🧠 core/              # Engine principal (processamento de eventos, backtest & live)
├── 📊 analytics/         # Métricas financeiras e resumos
├── 📈 data/              # Eventos & streaming de dados (livros, trades, assinaturas)
├── 🏛️ markets/           # Modelos de instrumentos, exchange catalog & tipos B3
├── 🤝 brokers/           # Registro/carregamento de brokers & modelos de conta
├── ⚡ execution/         # Camada de execução (ordens, clientes, transporte, mapping)
├── 🔌 integration/       # Protocolos externos (canal, stream, serialização)
├── 🛡️ risk/              # Gestão de risco (checks/validações)
├── 🧩 trader/            # Abstrações (traits + tipos) para estratégias
├── 📦 strategies/        # Implementações concretas de estratégias (features)
├── 🔧 macros/            # Macros Rust para geração de código
├── 📝 examples/          # Exemplos práticos de uso
└── 🛠️ scripts/           # Scripts utilitários (format, automações)
```

### Filosofia de Design

O Tucano (ex-Toucan) implementa uma **arquitetura híbrida** que combina:
- **Abstrações Reutilizáveis**: Traits genéricos para máxima flexibilidade
- **Implementações B3**: Tipos brasileiros com terminologia nativa
- **Conectividade Modular**: Fácil extensão para novos exchanges
=======
## 🏗️ Módulos (Visão Rápida)
`core/` (engine), `execution/` (ordens), `data/` (streams mercado), `markets/` (instrumentos B3), `analytics/` (métricas), `risk/`, `trader/` (abstrações), `strategies/` (exemplos), `integration/` (canais & protocolos) e `examples/`.
>>>>>>> bcc4f4b4

## 🚀 Início Rápido

### Pré-requisitos

```bash
# Instalar Rust (versão 1.75 ou superior)
curl --proto '=https' --tlsv1.2 -sSf https://sh.rustup.rs | sh

# Clonar o repositório (novo nome)
git clone https://github.com/brbtavares/tucano.git
cd tucano
```

### Compilação

```bash
# Compilar todo o workspace
cargo build --release

# Executar testes
cargo test

# Formatação de código (usa rustfmt.toml)
cargo fmt

# Verificar formatação (CI/CD)
cargo fmt --check

# Lint de código (usa .config/clippy.toml)
cargo clippy -- -D warnings

# Script personalizado de formatação
./scripts/format.sh
./scripts/format.sh --check

# Executar exemplo básico
cargo run --example basic_b3_usage

# Gerar documentação
cargo doc --open
```

### Configuração para B3

```bash
# Variáveis de ambiente
export PROFIT_DLL_PATH="/path/to/ProfitDLL.dll"  # Windows
export B3_USERNAME="seu_usuario"
export B3_PASSWORD="sua_senha"
export RUST_LOG=info
```

## 💡 Exemplo de Uso

### Estratégia Reutilizável: Order Book Imbalance

Uma estratégia simples que observa o desequilíbrio entre volumes BID e ASK no melhor nível do livro. A mesma implementação pode ser plugada tanto em um motor live quanto em um motor de backtest sem alterar a lógica.

```rust
use trader::AlgoStrategy;
use strategies::{
    order_book_imbalance::OrderBookImbalanceStrategy,
    shared::NoOpState,
};
use execution::{ExchangeIndex, InstrumentIndex};
use execution::order::request::{OrderRequestCancel, OrderRequestOpen};

// Wrapper leve para demonstrar o trait (delegaria internamente para a estratégia real).
struct MyImbalance(OrderBookImbalanceStrategy);

impl AlgoStrategy for MyImbalance {
    type State = NoOpState; // estado do engine (placeholder)

    fn generate_algo_orders(
        &self,
        _state: &Self::State,
    ) -> (
        impl IntoIterator<Item = OrderRequestCancel<ExchangeIndex, InstrumentIndex>>,
        impl IntoIterator<Item = OrderRequestOpen<ExchangeIndex, InstrumentIndex>>,
    ) {
        // Aqui chamaríamos self.0.generate_algo_orders(...) quando integrado ao estado real
        (Vec::<OrderRequestCancel<_, _>>::new(), Vec::<OrderRequestOpen<_, _>>::new())
    }
}
```

### Uso em Live vs Backtest (mesma estratégia)

```rust
// Live
let strategy = MyImbalance(OrderBookImbalanceStrategy::new(Default::default()));
let engine_live = Engine::new(clock, live_state, live_exec_txs, strategy, risk_manager);

// Backtest
let strategy_bt = MyImbalance(OrderBookImbalanceStrategy::new(Default::default()));
let engine_bt = BacktestEngine::new(bt_config, bt_state, bt_exec_txs, strategy_bt, risk_manager_bt);
```

Somente os componentes de dados (streaming vs histórico) e de execução (cliente real vs simulado) mudam; a estratégia permanece idêntica.

## 🇧🇷 Integração B3 via ProfitDLL (conceitual)

### Configuração Windows

```rust
use toucan::markets::profit_dll::ProfitDLLClient;

// Configurar ProfitDLL
let client = ProfitDLLClient::new()
    .with_dll_path("C:/Program Files/Nelogica/ProfitDLL.dll")
    .with_credentials(username, password)
    .initialize().await?;

// Subscrever dados
client.subscribe_ticker("PETR4").await?;
client.subscribe_price_book("PETR4").await?;

// Enviar ordem
let order = Order::limit_buy("PETR4", 25.50, 100);
client.send_order(order).await?;
```

### Instrumentos Suportados

```rust
use toucan::markets::b3::{B3Stock, B3Option, B3Future};

// Ações
let petr4 = B3Stock::new("PETR4");
let vale3 = B3Stock::new("VALE3");

// Opções
let petr_call = B3Option::call("PETRJ45", "PETR4", 45.0, "2024-01-15");

// Futuros
let dol_future = B3Future::new("DOLM24", "USD", "2024-12-31");
```

## 📊 Métricas & Analytics

### Métricas Disponíveis

```rust
use toucan::analytics::metric::*;

// Sharpe Ratio
let sharpe = SharpeRatio::calculate(&returns, risk_free_rate)?;

// Sortino Ratio (downside risk)
let sortino = SortinoRatio::calculate(&returns, target_return)?;

// Maximum Drawdown
let max_dd = MaxDrawdown::calculate(&portfolio_values)?;

// Win Rate
let win_rate = WinRate::calculate(&trades)?;

// Profit Factor
let pf = ProfitFactor::calculate(&trades)?;
```

### Relatórios Automatizados

```rust
use toucan::analytics::summary::TradingSummary;

let summary = TradingSummary::generate(&trades, &positions)?;
println!("{}", summary.display_table());

// Output:
// ┌─────────────────┬──────────────┐
// │ Métrica         │ Valor        │
// ├─────────────────┼──────────────┤
// │ Retorno Total   │ 15.3%        │
// │ Sharpe Ratio    │ 1.45         │
// │ Max Drawdown    │ -8.2%        │
// │ Win Rate        │ 62.5%        │
// └─────────────────┴──────────────┘
```

## 🛡️ Gestão de Risco (exemplo simplificado)

### Implementação Básica

```rust
use toucan::risk::{RiskManager, RiskCheck};

struct MyRiskManager {
    max_position_size: f64,
    max_daily_loss: f64,
}

impl RiskManager for MyRiskManager {
    fn check_order(&self, order: &Order) -> RiskResult<Order> {
        // Verificar tamanho da posição
        if order.quantity > self.max_position_size {
            return Err(RiskRefused::new(order.clone(), "Excede limite de posição"));
        }
        
        // Verificar perda diária
        if current_daily_loss() > self.max_daily_loss {
            return Err(RiskRefused::new(order.clone(), "Excede perda diária máxima"));
        }
        
        Ok(RiskApproved::new(order.clone()))
    }
}
```

## 🔧 Desenvolvimento

### Comandos Úteis

```bash
# Formatação de código
cargo fmt

# Lint
cargo clippy -- -D warnings

# Gerar documentação
cargo doc --open

# Benchmarks
cargo bench

# Testes específicos
cargo test -p core --test engine_tests
```

### Formatação Automática

O projeto usa [`rustfmt.toml`](rustfmt.toml) para garantir código consistente:

- **VS Code**: Formatação automática ao salvar (configurado em `.vscode/settings.json`)
- **CI/CD**: Verificação automática no GitHub Actions
- **Manual**: Execute `cargo fmt` para formatar todo o código

```bash
# Verificar se código está formatado (usado no CI)
cargo fmt --check

# Formatar automaticamente
cargo fmt
```

### Estrutura de Testes (exemplo)

```rust
#[cfg(test)]
mod tests {
    use super::*;
    use tokio_test;
    
    #[tokio::test]
    async fn test_strategy_execution() {
        let mut engine = create_test_engine();
        let market_data = mock_market_data();
        
        let result = engine.process_market_data(market_data).await;
        assert!(result.is_ok());
    }
}
```

### Debugging

```rust
use tracing::{info, warn, error, debug};

// Setup de logging
tracing_subscriber::fmt()
    .with_env_filter("tucano=debug")
    .init();

// Logs em código
debug!("Processando ordem: {:?}", order);
info!("Posição atualizada: {}", position);
warn!("Limite de risco próximo: {}", exposure);
```

## 🚀 Deployment

### Configuração de Produção

```toml
# Cargo.toml
[profile.release]
opt-level = 3
lto = true
codegen-units = 1
panic = "abort"
```

### Docker

```dockerfile
FROM rust:1.75-alpine AS builder
WORKDIR /app
COPY . .
RUN cargo build --release

FROM alpine:latest
RUN apk add --no-cache ca-certificates
# (Após renomear binário no futuro)
COPY --from=builder /app/target/release/tucano /usr/local/bin/
CMD ["tucano"]
```

### Variáveis de Ambiente

```bash
# Produção
export RUST_ENV=production
export RUST_LOG=info
export B3_USERNAME=usuario_producao
export B3_PASSWORD=senha_producao
export DATABASE_URL=postgresql://user:pass@localhost/tucano
export REDIS_URL=redis://localhost:6379
```

---

## ⚠️ Disclaimer

Este projeto é fornecido "NO ESTADO EM QUE SE ENCONTRA", sem garantias de qualquer tipo. Não constitui recomendação de investimento, aconselhamento financeiro, legal ou fiscal. Trading envolve risco elevado e pode gerar perdas superiores ao capital investido. O usuário é o único responsável por configuração, testes (backtest/simulação), conformidade regulatória e resultados obtidos. Os autores não se responsabilizam por perdas diretas, indiretas, incidentais, especiais ou consequenciais decorrentes do uso ou incapacidade de uso deste software. Se você não concorda com estes termos, não utilize o projeto.

Resumo curto: uso educacional/experimental; valide tudo em ambiente controlado antes de produção.

---

<<<<<<< HEAD
**Tucano** (anteriormente Toucan) - Trading algorítmico moderno para o mercado brasileiro 🇧🇷  
*Desenvolvido com ❤️ em Rust*

## 🧭 Roadmap de Arquitetura (Exchange vs Broker vs Transporte)

Objetivo: separar claramente três camadas hoje parcialmente acopladas.

1. Exchange (mercado)
    - Representado por `ExchangeId` (enum).
    - Responsável por catálogo de instrumentos, normalização de símbolos, calendários.
2. Broker / Account (corretora)
    - Nova identificação: `BrokerId`, `AccountId`.
    - Responsável por saldos, posições, envio de ordens (semântica de conta), limites e permissões.
3. Transporte / Adapter
    - Abstrai meio físico/protocolo (DLL Profit, WebSocket, FIX, REST).
    - Exposto via trait (futuro) `TransportAdapter` (connect, subscribe, send, shutdown).

### Estado Atual (antes da refatoração)
`ExchangeId` é usado como chave para tudo. Código da Profit DLL mistura: lógica de broker (account events), lógica de exchange (símbolos) e transporte (chamadas FFI) no mesmo módulo.

### Fases Planejadas
Fase 1 (iniciada): Introduzir aliases `BrokerId` e `AccountId` para permitir evolução sem quebra.
Fase 2: Extrair módulo `transport::profit_dll` contendo somente IO/FFI; deixar conversões em adapter.
Fase 3: Criar trait `BrokerAccount` para operações de conta/ordem (usa internamente um `TransportAdapter`).
Fase 4: Criar trait `ExchangeCatalogue` em `markets` para resolução de instrumentos e metadados.
Fase 5: Atualizar `ExecutionClient` para compor `BrokerAccount + ExchangeCatalogue` em vez de implementar tudo.
Fase 6: Revisar mapas de instrumentos para escopo `(ExchangeId, BrokerId)` evitando colisões multi-conta.
Fase 7: Estratificar erros: `TransportError`, `BrokerError`, `ExchangeRuleError`, mantendo `ClientError` como envelope.
Fase 8: Otimizações (índices numéricos, caching, normalização consistente B3).

### Benefícios
- Multi-conta e multi-broker sem refactor profundo futuro.
- Testes mais isolados (mock de transporte sem simular exchange inteira).
- Evolução de protocolos (ex: adicionar FIX) sem tocar em lógica de ordens.
- Claridade semântica → menos risco de confusões entre camadas.

### Métrica de Conclusão da Fase 1
- `BrokerId` e `AccountId` disponíveis em `execution::compat`.
- Documentação deste roadmap publicada (este bloco).
- Nenhuma quebra de build.

Próximos passos imediatos: propagar `BrokerId` (Option) em eventos de conta e depois extrair transporte ProfitDLL.
=======
**Tucano** – Trading algorítmico moderno para o mercado brasileiro 🇧🇷  
*MIT License* – ver [LICENSE](LICENSE) | [DISCLAIMER](DISCLAIMER.md)
>>>>>>> bcc4f4b4
<|MERGE_RESOLUTION|>--- conflicted
+++ resolved
@@ -1,19 +1,11 @@
-<<<<<<< HEAD
 # 🇧🇷 Tucano - Framework de Trading Algorítmico para B3 (anteriormente Toucan)
-=======
-# 🇧🇷 Tucano - Framework de Trading Algorítmico para B3
->>>>>>> bcc4f4b4
 
 [![Rust Version](https://img.shields.io/badge/rust-1.75+-orange.svg)](https://www.rust-lang.org)
 [![CI](https://github.com/brbtavares/tucano/actions/workflows/ci.yml/badge.svg)](https://github.com/brbtavares/tucano/actions)
 [![License: MIT](https://img.shields.io/badge/license-MIT-blue.svg)](LICENSE)
 [![B3](https://img.shields.io/badge/exchange-B3-green.svg)](http://www.b3.com.br)
 
-<<<<<<< HEAD
-Framework moderno de trading algorítmico desenvolvido em Rust, especializado no mercado brasileiro (B3). Rebranding: Toucan → Tucano.
-=======
-Framework moderno de trading algorítmico em Rust para o mercado brasileiro (B3). Foco em performance, clareza de arquitetura e extensibilidade.
->>>>>>> bcc4f4b4
+Framework moderno de trading algorítmico em Rust para o mercado brasileiro (B3). Rebranding: Toucan → Tucano. Foco em performance, clareza de arquitetura e extensibilidade.
 
 ## 🎯 Características Principais
 
@@ -23,36 +15,8 @@
 - **🛡️ Type Safety**: Sistema de tipos que previne erros em tempo de compilação
 - **🔄 Modular**: Arquitetura extensível e componentes reutilizáveis
 
-<<<<<<< HEAD
-## 🏗️ Arquitetura do Sistema
-
-```
-tucano/  # diretório original "toucan/" permanece até renomear repo
-├── 🧠 core/              # Engine principal (processamento de eventos, backtest & live)
-├── 📊 analytics/         # Métricas financeiras e resumos
-├── 📈 data/              # Eventos & streaming de dados (livros, trades, assinaturas)
-├── 🏛️ markets/           # Modelos de instrumentos, exchange catalog & tipos B3
-├── 🤝 brokers/           # Registro/carregamento de brokers & modelos de conta
-├── ⚡ execution/         # Camada de execução (ordens, clientes, transporte, mapping)
-├── 🔌 integration/       # Protocolos externos (canal, stream, serialização)
-├── 🛡️ risk/              # Gestão de risco (checks/validações)
-├── 🧩 trader/            # Abstrações (traits + tipos) para estratégias
-├── 📦 strategies/        # Implementações concretas de estratégias (features)
-├── 🔧 macros/            # Macros Rust para geração de código
-├── 📝 examples/          # Exemplos práticos de uso
-└── 🛠️ scripts/           # Scripts utilitários (format, automações)
-```
-
-### Filosofia de Design
-
-O Tucano (ex-Toucan) implementa uma **arquitetura híbrida** que combina:
-- **Abstrações Reutilizáveis**: Traits genéricos para máxima flexibilidade
-- **Implementações B3**: Tipos brasileiros com terminologia nativa
-- **Conectividade Modular**: Fácil extensão para novos exchanges
-=======
-## 🏗️ Módulos (Visão Rápida)
-`core/` (engine), `execution/` (ordens), `data/` (streams mercado), `markets/` (instrumentos B3), `analytics/` (métricas), `risk/`, `trader/` (abstrações), `strategies/` (exemplos), `integration/` (canais & protocolos) e `examples/`.
->>>>>>> bcc4f4b4
+## 🏗️ Arquitetura do Sistema (Visão Rápida)
+`core/` (engine), `execution/` (ordens), `data/` (streams), `markets/` (instrumentos B3), `analytics/` (métricas), `risk/`, `trader/` (traits), `strategies/`, `integration/` (protocolos) e `examples/`.
 
 ## 🚀 Início Rápido
 
@@ -385,9 +349,8 @@
 
 ---
 
-<<<<<<< HEAD
-**Tucano** (anteriormente Toucan) - Trading algorítmico moderno para o mercado brasileiro 🇧🇷  
-*Desenvolvido com ❤️ em Rust*
+**Tucano** – Trading algorítmico moderno para o mercado brasileiro 🇧🇷  \
+*MIT License* – ver [LICENSE](LICENSE) | [DISCLAIMER](DISCLAIMER.md)
 
 ## 🧭 Roadmap de Arquitetura (Exchange vs Broker vs Transporte)
 
@@ -397,38 +360,34 @@
     - Representado por `ExchangeId` (enum).
     - Responsável por catálogo de instrumentos, normalização de símbolos, calendários.
 2. Broker / Account (corretora)
-    - Nova identificação: `BrokerId`, `AccountId`.
-    - Responsável por saldos, posições, envio de ordens (semântica de conta), limites e permissões.
+    - `BrokerId`, `AccountId`.
+    - Saldos, posições, envio de ordens, limites e permissões.
 3. Transporte / Adapter
-    - Abstrai meio físico/protocolo (DLL Profit, WebSocket, FIX, REST).
-    - Exposto via trait (futuro) `TransportAdapter` (connect, subscribe, send, shutdown).
-
-### Estado Atual (antes da refatoração)
-`ExchangeId` é usado como chave para tudo. Código da Profit DLL mistura: lógica de broker (account events), lógica de exchange (símbolos) e transporte (chamadas FFI) no mesmo módulo.
+    - Abstrai meio físico/protocolo (ProfitDLL, WebSocket, FIX, REST).
+    - Trait futuro `TransportAdapter` (connect, subscribe, send, shutdown).
+
+### Estado Atual
+`ExchangeId` usado como chave única; código ProfitDLL mistura broker, exchange e transporte.
 
 ### Fases Planejadas
-Fase 1 (iniciada): Introduzir aliases `BrokerId` e `AccountId` para permitir evolução sem quebra.
-Fase 2: Extrair módulo `transport::profit_dll` contendo somente IO/FFI; deixar conversões em adapter.
-Fase 3: Criar trait `BrokerAccount` para operações de conta/ordem (usa internamente um `TransportAdapter`).
-Fase 4: Criar trait `ExchangeCatalogue` em `markets` para resolução de instrumentos e metadados.
-Fase 5: Atualizar `ExecutionClient` para compor `BrokerAccount + ExchangeCatalogue` em vez de implementar tudo.
-Fase 6: Revisar mapas de instrumentos para escopo `(ExchangeId, BrokerId)` evitando colisões multi-conta.
-Fase 7: Estratificar erros: `TransportError`, `BrokerError`, `ExchangeRuleError`, mantendo `ClientError` como envelope.
-Fase 8: Otimizações (índices numéricos, caching, normalização consistente B3).
+1. (Feito/parcial) Introduzir aliases `BrokerId` / `AccountId`.
+2. Extrair `transport::profit_dll` contendo apenas IO/FFI.
+3. Trait `BrokerAccount` sobre `TransportAdapter`.
+4. Trait `ExchangeCatalogue` em `markets`.
+5. `ExecutionClient` compõe `BrokerAccount + ExchangeCatalogue`.
+6. Mapas de instrumentos chaveados por `(ExchangeId, BrokerId)`.
+7. Estratificar erros (`TransportError`, `BrokerError`, `ExchangeRuleError`).
+8. Otimizações (índices numéricos, caching, normalização B3).
 
 ### Benefícios
-- Multi-conta e multi-broker sem refactor profundo futuro.
-- Testes mais isolados (mock de transporte sem simular exchange inteira).
-- Evolução de protocolos (ex: adicionar FIX) sem tocar em lógica de ordens.
-- Claridade semântica → menos risco de confusões entre camadas.
-
-### Métrica de Conclusão da Fase 1
-- `BrokerId` e `AccountId` disponíveis em `execution::compat`.
-- Documentação deste roadmap publicada (este bloco).
-- Nenhuma quebra de build.
-
-Próximos passos imediatos: propagar `BrokerId` (Option) em eventos de conta e depois extrair transporte ProfitDLL.
-=======
-**Tucano** – Trading algorítmico moderno para o mercado brasileiro 🇧🇷  
-*MIT License* – ver [LICENSE](LICENSE) | [DISCLAIMER](DISCLAIMER.md)
->>>>>>> bcc4f4b4
+- Multi-conta & multi-broker evolutivo.
+- Testes isolados (mock transporte).
+- Novos protocolos sem tocar lógica de ordens.
+- Semântica clara entre camadas.
+
+### Métrica da Fase 1
+- Aliases presentes.
+- Roadmap documentado (este bloco).
+- Build íntegro.
+
+Próximo: propagar `BrokerId` em eventos de conta e extrair transporte ProfitDLL.