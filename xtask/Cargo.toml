--- conflicted
+++ resolved
@@ -6,13 +6,8 @@
 
 [dependencies]
 # TUI
-<<<<<<< HEAD
 ratatui = "0.29"
 clap = { version = "4.5", features = ["derive"] }
-=======
-ratatui = "0.26"
-crossterm = "0.27"
->>>>>>> 6e1af12f
 
 # CLI e estruturas
 clap = { version = "4.0", features = ["derive"] }
