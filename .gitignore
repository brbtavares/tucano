# Rust
Cargo.lock
/target

# utils
fix_markdown.py

<<<<<<< HEAD
# Context File
=======
# Context file
>>>>>>> bca8ef03
repo_context.md<|MERGE_RESOLUTION|>--- conflicted
+++ resolved
@@ -5,9 +5,5 @@
 # utils
 fix_markdown.py
 
-<<<<<<< HEAD
-# Context File
-=======
 # Context file
->>>>>>> bca8ef03
 repo_context.md