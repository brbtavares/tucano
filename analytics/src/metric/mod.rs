--- conflicted
+++ resolved
@@ -20,7 +20,6 @@
 //!
 //! ## 💡 Exemplo de Uso
 //!
-<<<<<<< HEAD
 //! Cálculo do Sharpe Ratio (estatísticas fictícias) e geração de drawdown usando `DrawdownGenerator`:
 //!
 //! ```rust
@@ -45,7 +44,6 @@
 //! // valor volta acima do pico → emite drawdown
 //! let dd = gen.update(dec!(120), t0 + chrono::TimeDelta::days(2));
 //! assert!(dd.is_some());
-=======
 //! Cálculo simples do Sharpe Ratio com estatísticas agregadas do período (valores hipotéticos).
 //!
 //! ```rust
@@ -59,7 +57,6 @@
 //!
 //! let sharpe = SharpeRatio::calculate(risk_free, mean_ret, std_dev, Daily);
 //! assert_eq!(sharpe.value, dec!(0.05));
->>>>>>> 2f10efd5
 //! ```
 
 /// Lógica de cálculo do Calmar Ratio.
